--- conflicted
+++ resolved
@@ -197,11 +197,7 @@
 	blockRoot := &topology.Vertex{
 		Vertices: make(map[string]*topology.Vertex),
 	}
-<<<<<<< HEAD
-	root.Vertices[common.TopologyTree] = treeRoot
-=======
-	root.Vertices[topology.ValTopologyTree] = treeRoot
->>>>>>> ac804fa4
+	root.Vertices[topology.TopologyTree] = treeRoot
 	for domainName, domain := range domainMap {
 		tree := &topology.Vertex{
 			ID:       domainName,
@@ -213,16 +209,9 @@
 		blockRoot.Vertices[domainName] = tree
 	}
 	// add root metadata
-<<<<<<< HEAD
-	root.Metadata[common.KeyEngine] = common.EngineSLURM
-	root.Metadata[common.KeyPlugin] = common.TopologyBlock
-	root.Vertices[common.TopologyBlock] = blockRoot
-=======
-	root.Metadata[topology.KeyEngine] = engines.EngineSLURM // TODO: Check if this should be dynamic
-	root.Metadata[topology.KeyPlugin] = topology.ValTopologyBlock
-	root.Vertices[topology.ValTopologyBlock] = blockRoot
-
->>>>>>> ac804fa4
+	root.Metadata[topology.KeyEngine] = engines.EngineSLURM
+	root.Metadata[topology.KeyPlugin] = topology.TopologyBlock
+	root.Vertices[topology.TopologyBlock] = blockRoot
 	return root
 }
 
