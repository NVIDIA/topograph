--- conflicted
+++ resolved
@@ -65,7 +65,7 @@
 		return nil, fmt.Errorf("failed to parse %s: %v", fname, err)
 	}
 
-	if model.Topology != common.TopologyTree && model.Topology != common.TopologyBlock {
+	if model.Topology != topology.TopologyTree && model.Topology != topology.TopologyBlock {
 		return nil, fmt.Errorf("unsupported topology type set in model: %s", model.Topology)
 	}
 
@@ -145,11 +145,7 @@
 	}
 }
 
-<<<<<<< HEAD
-func (model *Model) ToGraph() (*common.Vertex, map[string]string) {
-=======
-func (model *Model) ToTree() (*topology.Vertex, map[string]string) {
->>>>>>> ac804fa4
+func (model *Model) ToGraph() (*topology.Vertex, map[string]string) {
 	instance2node := make(map[string]string)
 	nodeVertexMap := make(map[string]*topology.Vertex)
 	swVertexMap := make(map[string]*topology.Vertex)
@@ -194,13 +190,8 @@
 		}
 	}
 
-<<<<<<< HEAD
-	// Connects all root vertices to the hideen tree root
-	treeRoot := &common.Vertex{Vertices: make(map[string]*common.Vertex)}
-=======
 	// Connects all root vertices to the hidden root
 	treeRoot := &topology.Vertex{Vertices: make(map[string]*topology.Vertex)}
->>>>>>> ac804fa4
 	for k, v := range swRootMap {
 		if v {
 			treeRoot.Vertices[k] = swVertexMap[k]
@@ -210,21 +201,13 @@
 	for k, v := range blockVertexMap {
 		blockRoot.Vertices[k] = v
 	}
-<<<<<<< HEAD
-	if model.Topology == common.TopologyBlock {
-		root := &common.Vertex{
-			Vertices: map[string]*common.Vertex{common.TopologyBlock: blockRoot, common.TopologyTree: treeRoot},
-			Metadata: map[string]string{common.KeyPlugin: common.TopologyTree},
+	if model.Topology == topology.TopologyBlock {
+		root := &topology.Vertex{
+			Vertices: map[string]*topology.Vertex{topology.TopologyBlock: blockRoot, topology.TopologyTree: treeRoot},
+			Metadata: map[string]string{topology.KeyPlugin: topology.TopologyTree},
 		}
 		return root, instance2node
-=======
-	root := &topology.Vertex{
-		Vertices: map[string]*topology.Vertex{
-			topology.ValTopologyBlock: blockRoot,
-			topology.ValTopologyTree:  treeRoot,
-		},
->>>>>>> ac804fa4
-	}
-	treeRoot.Metadata = map[string]string{common.KeyPlugin: common.TopologyTree}
+	}
+	treeRoot.Metadata = map[string]string{topology.KeyPlugin: topology.TopologyTree}
 	return treeRoot, instance2node
 }